use crate::{
    dom_types,
    dom_types::{El, Namespace},
    routing, util, websys_bridge,
};
use futures::{future, Future};
use std::{cell::RefCell, collections::HashMap, panic, rc::Rc};
use wasm_bindgen::closure::Closure;
use wasm_bindgen::JsValue;
use wasm_bindgen_futures::future_to_promise;
use web_sys::{Document, Element, Event, EventTarget, Window};

#[derive(Clone, Copy, PartialEq, Eq, Debug)]
pub enum ShouldRender {
    Render,
    Skip,
}

impl Default for ShouldRender {
    fn default() -> Self {
        ShouldRender::Render
    }
}

pub enum Effect<Ms> {
    Msg(Ms),
    FutureNoMsg(Box<dyn Future<Item = (), Error = ()> + 'static>),
    FutureMsg(Box<dyn Future<Item = Ms, Error = Ms> + 'static>),
}

impl<Ms> From<Ms> for Effect<Ms> {
    fn from(message: Ms) -> Self {
        Effect::Msg(message)
    }
}

impl<Ms> Effect<Ms> {
    /// Apply a function to the message. If the effect is a future, the map function
    /// will be called after the future is finished running.
    pub fn map<F, Ms2>(self, f: F) -> Effect<Ms2>
    where
        Ms: 'static,
        Ms2: 'static,
        F: Fn(Ms) -> Ms2 + 'static,
    {
        match self {
            Effect::Msg(msg) => Effect::Msg(f(msg)),
            Effect::FutureNoMsg(fut) => Effect::FutureNoMsg(fut),
            Effect::FutureMsg(fut) => Effect::FutureMsg(Box::new(fut.then(move |res| {
                let res = res.map(&f).map_err(&f);
                future::result(res)
            }))),
        }
    }
}

pub struct Update<Ms> {
    should_render: ShouldRender,
    effect: Option<Effect<Ms>>,
}

impl<Ms> From<ShouldRender> for Update<Ms> {
    fn from(should_render: ShouldRender) -> Self {
        Self {
            should_render,
            effect: None,
        }
    }
}

impl<Ms> Default for Update<Ms> {
    fn default() -> Self {
        Self::from(ShouldRender::Render)
    }
}

impl<Ms> Update<Ms> {
    pub fn with_msg(effect_msg: Ms) -> Self {
        Self {
            effect: Some(effect_msg.into()),
            ..Default::default()
        }
    }

    pub fn with_future<F>(future: F) -> Self
    where
        F: Future<Item = (), Error = ()> + 'static,
    {
        Self {
            effect: Some(Effect::FutureNoMsg(Box::new(future))),
            ..Default::default()
        }
    }

    pub fn with_future_msg<F>(future: F) -> Self
    where
        F: Future<Item = Ms, Error = Ms> + 'static,
    {
        Self {
            effect: Some(Effect::FutureMsg(Box::new(future))),
            ..Default::default()
        }
    }

    /// Modify this Update to skip rendering
    pub fn skip(mut self) -> Self {
        self.should_render = ShouldRender::Skip;
        self
    }

    /// Apply a function to the message produced by the update effect, if one is present.
    /// If the effect is a future, the map function will be called after the future is
    /// finished running.
    pub fn map<F, Ms2>(self, f: F) -> Update<Ms2>
    where
        Ms: 'static,
        Ms2: 'static,
        F: Fn(Ms) -> Ms2 + 'static,
    {
        let Update {
            should_render,
            effect,
        } = self;
        let effect = effect.map(|effect| effect.map(f));
        Update {
            should_render,
            effect,
        }
    }
}

type UpdateFn<Ms, Mdl> = fn(Ms, &mut Mdl) -> Update<Ms>;
type ViewFn<Ms, Mdl> = fn(&Mdl) -> El<Ms>;
type RoutesFn<Ms> = fn(&crate::routing::Url) -> Ms;
type WindowEvents<Ms, Mdl> = fn(&Mdl) -> Vec<dom_types::Listener<Ms>>;
type MsgListeners<Ms> = Vec<Box<Fn(&Ms)>>;

pub struct Mailbox<Message: 'static> {
    func: Rc<Fn(Message)>,
}

impl<Ms> Mailbox<Ms> {
    pub fn new(func: impl Fn(Ms) + 'static) -> Self {
        Mailbox {
            func: Rc::new(func),
        }
    }

    pub fn send(&self, message: Ms) {
        (self.func)(message)
    }
}

impl<Ms> Clone for Mailbox<Ms> {
    fn clone(&self) -> Self {
        Mailbox {
            func: self.func.clone(),
        }
    }
}

// TODO: Examine what needs to be ref cells, rcs etc

type StoredPopstate = RefCell<Option<Closure<FnMut(Event)>>>;

/// Used as part of an interior-mutability pattern, ie Rc<RefCell<>>
pub struct AppData<Ms: Clone + 'static, Mdl> {
    // Model is in a RefCell here so we can modify it in self.update().
    pub model: RefCell<Mdl>,
    main_el_vdom: RefCell<Option<El<Ms>>>,
    pub popstate_closure: StoredPopstate,
    pub routes: RefCell<Option<RoutesFn<Ms>>>,
    window_listeners: RefCell<Vec<dom_types::Listener<Ms>>>,
    msg_listeners: RefCell<MsgListeners<Ms>>,
}

pub struct AppCfg<Ms: Clone + 'static, Mdl: 'static> {
    document: web_sys::Document,
    mount_point: web_sys::Element,
    pub update: UpdateFn<Ms, Mdl>,
    view: ViewFn<Ms, Mdl>,
    window_events: Option<WindowEvents<Ms, Mdl>>,
}

pub struct App<Ms: Clone + 'static, Mdl: 'static> {
    /// Stateless app configuration
    pub cfg: Rc<AppCfg<Ms, Mdl>>,
    /// Mutable app state
    pub data: Rc<AppData<Ms, Mdl>>,
}

impl<Ms: Clone + 'static, Mdl: 'static> ::std::fmt::Debug for App<Ms, Mdl> {
    fn fmt(&self, f: &mut ::std::fmt::Formatter) -> ::std::fmt::Result {
        write!(f, "App")
    }
}

fn find_mount_point(id: &str) -> Element {
    let window = util::window();
    let document = window.document().expect("Can't find the window's document");

    // We log an error instead of relying on panic/except due to the panic hook not yet
    // being active.
    document.get_element_by_id(id).unwrap_or_else(|| {
        let text = format!(
            concat!(
                "Can't find parent div with id={:?} (defaults to \"app\", or can be set with the .mount() method)",
            ),
            id,
        );

        crate::error(&text);
        panic!(text);
    })
}

#[derive(Clone)]
pub struct AppBuilder<Ms: Clone + 'static, Mdl: 'static> {
    model: Mdl,
    update: UpdateFn<Ms, Mdl>,
    view: ViewFn<Ms, Mdl>,
    parent_div_id: Option<&'static str>,
    routes: Option<RoutesFn<Ms>>,
    window_events: Option<WindowEvents<Ms, Mdl>>,
}

impl<Ms: Clone, Mdl> AppBuilder<Ms, Mdl> {
    pub fn mount(mut self, id: &'static str) -> Self {
        self.parent_div_id = Some(id);
        self
    }

    pub fn routes(mut self, routes: RoutesFn<Ms>) -> Self {
        self.routes = Some(routes);
        self
    }

    pub fn window_events(mut self, evts: WindowEvents<Ms, Mdl>) -> Self {
        self.window_events = Some(evts);
        self
    }

    pub fn finish(self) -> App<Ms, Mdl> {
        let parent_div_id = self.parent_div_id.unwrap_or("app");

        App::new(
            self.model,
            self.update,
            self.view,
            find_mount_point(parent_div_id),
            self.routes,
            self.window_events,
        )
    }
}

/// We use a struct instead of series of functions, in order to avoid passing
/// repetitive sequences of parameters.
impl<Ms: Clone, Mdl> App<Ms, Mdl> {
    pub fn build(
        model: Mdl,
        update: UpdateFn<Ms, Mdl>,
        view: ViewFn<Ms, Mdl>,
    ) -> AppBuilder<Ms, Mdl> {
        AppBuilder {
            model,
            update,
            view,
            parent_div_id: None,
            routes: None,
            window_events: None,
        }
    }

    fn new(
        model: Mdl,
        update: UpdateFn<Ms, Mdl>,
        view: ViewFn<Ms, Mdl>,
        mount_point: Element,
        routes: Option<RoutesFn<Ms>>,
        window_events: Option<WindowEvents<Ms, Mdl>>,
    ) -> Self {
        let window = util::window();
        let document = window.document().expect("Can't find the window's document");

        Self {
            cfg: Rc::new(AppCfg {
                document,
                mount_point,
                update,
                view,
                window_events,
            }),
            data: Rc::new(AppData {
                model: RefCell::new(model),
                // This is filled for the first time in run()
                main_el_vdom: RefCell::new(None),
                popstate_closure: RefCell::new(None),
                routes: RefCell::new(routes),
                window_listeners: RefCell::new(Vec::new()),
                msg_listeners: RefCell::new(Vec::new()),
            }),
        }
    }

    /// App initialization: Collect its fundamental components, setup, and perform
    /// an initial render.
    pub fn run(self) -> Self {
        // Our initial render. Can't initialize in new due to mailbox() requiring self.
        // TODO: maybe have view take an update instead of whole app?
        // TODO: There's a lot of DRY between here and update.
        //    let mut topel_vdom = (app.data.view)(app.clone(), model.clone());

        let window = util::window();

        let mut topel_vdom = (self.cfg.view)(&self.data.model.borrow());

        // TODO: use window events
        if self.cfg.window_events.is_some() {
            setup_window_listeners(
                &util::window(),
                &mut Vec::new(),
                // TODO:
                // Fix this. Bug where if we try to add initial listeners,
                // we get many runtime panics. Workaround is to wait until
                // app.update, which means an event must be triggered
                // prior to window listeners working.
                &mut Vec::new(),
                // &mut (window_events)(model),
                &self.mailbox(),
            );
        }

        let document = window.document().expect("Problem getting document");
        setup_input_listeners(&mut topel_vdom);
        setup_websys_el_and_children(&document, &mut topel_vdom);

        attach_listeners(&mut topel_vdom, &self.mailbox());

        // Attach all children: This is where our initial render occurs.
        websys_bridge::attach_el_and_children(&mut topel_vdom, &self.cfg.mount_point);

        self.data.main_el_vdom.replace(Some(topel_vdom));

        // Update the state on page load, based
        // on the starting URL. Must be set up on the server as well.
        if let Some(routes) = self.data.routes.borrow().clone() {
            // ignore clippy re clone() on copy
            routing::setup_popstate_listener(&routing::initial(self.clone(), routes), routes);
            routing::setup_link_listener(&self, routes);
        }

        // Allows panic messages to output to the browser console.error.
        panic::set_hook(Box::new(console_error_panic_hook::hook));

        self
    }

    /// This runs whenever the state is changed, ie the user-written update function is called.
    /// It updates the state, and any DOM elements affected by this change.
    /// todo this is where we need to compare against differences and only update nodes affected
    /// by the state change.
    ///
    /// We re-create the whole virtual dom each time (Is there a way around this? Probably not without
    /// knowing what vars the model holds ahead of time), but only edit the rendered, web_sys dom
    /// for things that have been changed.
    /// We re-render the virtual DOM on every change, but (attempt to) only change
    /// the actual DOM, via web_sys, when we need.
    /// The model stored in inner is the old model; updated_model is a newly-calculated one.
    pub fn update_inner(
        &self,
        message: Ms,
    ) -> Option<Box<dyn Future<Item = (), Error = ()> + 'static>> {
        for l in self.data.msg_listeners.borrow().iter() {
            (l)(&message)
        }

        let Update {
            should_render,
            effect,
        } = (self.cfg.update)(message, &mut self.data.model.borrow_mut());

        if let Some(window_events) = self.cfg.window_events {
            let mut new_listeners = (window_events)(&self.data.model.borrow());
            setup_window_listeners(
                &util::window(),
                &mut self.data.window_listeners.borrow_mut(),
                //                &mut Vec::new(),
                &mut new_listeners,
                &self.mailbox(),
            );
            self.data.window_listeners.replace(new_listeners);
        }

        if should_render == ShouldRender::Render {
            // Create a new vdom: The top element, and all its children. Does not yet
            // have associated web_sys elements.
            let mut topel_new_vdom = (self.cfg.view)(&self.data.model.borrow());

            let mut old_vdom = self
                .data
                .main_el_vdom
                .borrow_mut()
                .take()
                .expect("missing main_el_vdom");

            // Detach all old listeners before patching. We'll re-add them as required during patching.
            // We'll get a runtime panic if any are left un-removed.
            detach_listeners(&mut old_vdom);

            patch(
                &self.cfg.document,
                old_vdom,
                &mut topel_new_vdom,
                &self.cfg.mount_point,
                None,
                &self.mailbox(),
            );

            // Now that we've re-rendered, replace our stored El with the new one;
            // it will be used as the old El next time.
            self.data.main_el_vdom.borrow_mut().replace(topel_new_vdom);
        }

        if let Some(effect) = effect {
            match effect {
                Effect::Msg(msg) => self.update_inner(msg),

                Effect::FutureNoMsg(fut) => Some(fut),

                Effect::FutureMsg(fut) => {
                    let self2 = self.clone();
                    Some(Box::new(fut.then(move |res| {
                        // Collapse Ok(Msg) and Err(Msg) to a Msg.
                        let msg = res.unwrap_or_else(std::convert::identity);
                        // Get next Some(future)
                        let fut2 = self2.update_inner(msg);
                        // We need to return a future anyway, so if we don't have one,
                        // return a trivial one
                        fut2.unwrap_or_else(|| Box::new(future::ok(())))
                    })))
                }
            }
        } else {
            None
        }
    }

    pub fn update(&self, message: Ms) {
        self.update_inner(message)
            .map(|fut| future_to_promise(fut.then(|_res| future::ok(JsValue::UNDEFINED))));
    }

    pub fn add_message_listener<F>(&self, listener: F)
    where
        F: Fn(&Ms) + 'static,
    {
        self.data
            .msg_listeners
            .borrow_mut()
            .push(Box::new(listener));
    }

    fn mailbox(&self) -> Mailbox<Ms> {
        let cloned = self.clone();
        Mailbox::new(move |message| {
            cloned.update(message);
        })
    }
}

/// Set up controlled components: Input, Select, and TextArea elements must stay in sync with the
/// model; don't let them get out of sync from typing or other events, which can occur if a change
/// doesn't trigger a re-render, or if something else modifies them using a side effect.
/// Handle controlled inputs: Ie force sync with the model.
fn setup_input_listener<Ms>(el: &mut El<Ms>)
where
    Ms: Clone + 'static,
{
    if el.tag == dom_types::Tag::Input
        || el.tag == dom_types::Tag::Select
        || el.tag == dom_types::Tag::TextArea
    {
        let listener = if let Some(checked) = el.attrs.vals.get(&dom_types::At::Checked) {
            let checked_bool = match checked.as_ref() {
                "true" => true,
                "false" => false,
                _ => panic!("checked must be true or false."),
            };
            dom_types::Listener::new_control_check(checked_bool)
        } else if let Some(control_val) = el.attrs.vals.get(&dom_types::At::Value) {
            dom_types::Listener::new_control(control_val.to_string())
        } else {
            // If Value is not specified, force the field to be blank.
            dom_types::Listener::new_control("".to_string())
        };
        el.listeners.push(listener); // Add to the El, so we can deattach later.
    }
}

// Create the web_sys element; add it to the working tree; store it in its corresponding vdom El.
fn setup_websys_el<Ms>(document: &Document, el: &mut El<Ms>)
where
    Ms: Clone + 'static,
{
    if el.el_ws.is_none() {
        el.el_ws = Some(websys_bridge::make_websys_el(el, document));
    }
}

/// Recursively sets up input listeners
fn setup_input_listeners<Ms>(el_vdom: &mut El<Ms>)
where
    Ms: Clone + 'static,
{
    el_vdom.walk_tree_mut(setup_input_listener);
}

/// Recursively sets up web_sys elements
fn setup_websys_el_and_children<Ms>(document: &Document, el: &mut El<Ms>)
where
    Ms: Clone + 'static,
{
    el.walk_tree_mut(|el| setup_websys_el(document, el));
}

impl<Ms: Clone, Mdl> Clone for App<Ms, Mdl> {
    fn clone(&self) -> Self {
        App {
            cfg: Rc::clone(&self.cfg),
            data: Rc::clone(&self.data),
        }
    }
}

/// Recursively attach all event-listeners. Run this after creating fresh elements.
fn attach_listeners<Ms: Clone>(el: &mut dom_types::El<Ms>, mailbox: &Mailbox<Ms>) {
    el.walk_tree_mut(|el| {
        if let Some(el_ws) = el.el_ws.as_ref() {
            for listener in &mut el.listeners {
                // todo ideally we unify attach as one method
                if listener.control_val.is_some() || listener.control_checked.is_some() {
                    listener.attach_control(&el_ws);
                } else {
                    listener.attach(el_ws, mailbox.clone());
                }
            }
        }
    });
}

/// Recursively detach event-listeners. Run this before patching.
fn detach_listeners<Ms: Clone>(el: &mut dom_types::El<Ms>) {
    el.walk_tree_mut(|el| {
        if let Some(el_ws) = el.el_ws.as_ref() {
            for listener in &mut el.listeners {
                listener.detach(el_ws);
            }
        }
    });
}

/// We reattach all listeners, as with normal Els, since we have no
/// way of diffing them.
fn setup_window_listeners<Ms: Clone>(
    window: &Window,
    old: &mut Vec<dom_types::Listener<Ms>>,
    new: &mut Vec<dom_types::Listener<Ms>>,
    mailbox: &Mailbox<Ms>,
) {
    for listener in old {
        listener.detach(window);
    }

    for listener in new {
        listener.attach(window, mailbox.clone());
    }
}

fn patch<'a, Ms: Clone>(
    document: &Document,
    mut old: El<Ms>,
    new: &'a mut El<Ms>,
    parent: &web_sys::Node,
    next_node: Option<web_sys::Node>,
    mailbox: &Mailbox<Ms>,
) -> Option<&'a web_sys::Node> {
    // Old_el_ws is what we're patching, with items from the new vDOM el; or replacing.
    // TODO: Current sceme is that if the parent changes, redraw all children...
    // TODO: fix this later.
    // We make an assumption that most of the page is not dramatically changed
    // by each event, to optimize.

    // Assume all listeners have been removed from the old el_ws (if any), and the
    // old el vdom's elements are still attached.

    // take removes the interior value from the Option; otherwise we run into problems
    // about not being able to remove from borrowed content.
    // We remove it from the old el_vodom now, and at the end... add it to the new one.
    // We don't run attach_children() when patching, hence this approach.

    if old != *new {
        // At this step, we already assume we have the right element - either
        // by entering this func directly for the top-level, or recursively after
        // analyzing children

        // If the tag's different, we must redraw the element and its children; there's
        // no way to patch one element type into another.
        // TODO: forcing a rerender for differnet listeners is inefficient
        // TODO:, but I'm not sure how to patch them.
        if new.empty && !old.empty {
            let old_el_ws = old
                .el_ws
                .take()
                .expect("old el_ws missing in call to unmount_actions");

            parent
                .remove_child(&old_el_ws)
                .expect("Problem removing old we_el when updating to empty");
            if let Some(unmount_actions) = &mut old.hooks.will_unmount {
                unmount_actions(&old_el_ws)
            }
            return None;
        // If new and old are empty, we don't need to do anything.
        } else if new.empty && old.empty {
            return None;
        }
        // Namespaces can't be patched, since they involve create_element_ns instead of create_element.
        // Something about this element itself is different: patch it.
        else if old.tag != new.tag
            || old.namespace != new.namespace
            || old.empty != new.empty
            || old.text.is_some() != new.text.is_some()
        {
            // TODO: DRY here between this and later in func.

            let old_el_ws = old.el_ws.take();

            if let Some(unmount_actions) = &mut old.hooks.will_unmount {
                unmount_actions(
                    old_el_ws
                        .as_ref()
                        .expect("old el_ws missing in call to unmount_actions"),
                );
            }

            // todo: Perhaps some of this next segment should be moved to websys_bridge
            setup_websys_el_and_children(document, new);
            websys_bridge::attach_children(new);

            let new_el_ws = new.el_ws.as_ref().expect("Missing websys el");

            if old.empty {
                parent
                    .insert_before(new_el_ws, next_node.as_ref())
                    .expect("Problem adding element to replace previously empty one");
            } else {
                parent
                    .replace_child(
                        new_el_ws,
                        &old_el_ws.expect("old el_ws missing in call to replace_child"),
                    )
                    .expect("Problem replacing element");
            }

            // Perform side-effects specified for mounting.
            if let Some(mount_actions) = &mut new.hooks.did_mount {
                mount_actions(new_el_ws);
            }

            attach_listeners(new, &mailbox);
            // We've re-rendered this child and all children; we're done with this recursion.
            return new.el_ws.as_ref();
        } else {
            // Patch parts of the Element.
            let old_el_ws = old
                .el_ws
                .as_ref()
                .expect("missing old el_ws when patching non-empty el")
                .clone();
            websys_bridge::patch_el_details(&mut old, new, &old_el_ws);
        }
    }

    if old.empty && new.empty {
        return None;
    }

    let old_el_ws = old.el_ws.take().unwrap();

    // Before running patch, assume we've removed all listeners from the old element.
    // Perform this attachment after we've verified we can patch this element, ie
    // it has the same tag - otherwise  we'd have to detach after the parent.remove_child step.
    // Note that unlike the attach_listeners function, this only attaches for the current
    // element.
    for listener in &mut new.listeners {
        if listener.control_val.is_some() || listener.control_checked.is_some() {
            listener.attach_control(&old_el_ws);
        } else {
            listener.attach(&old_el_ws, mailbox.clone());
        }
    }

    let num_children_in_both = old.children.len().min(new.children.len());
    let mut old_children_iter = old.children.into_iter();
    let mut new_children_iter = new.children.iter_mut();

    let mut last_visited_node: Option<web_sys::Node> = None;

    // Not using .zip() here to make sure we don't miss any of the children when one array is
    // longer than the other.
    for _i in 0..num_children_in_both {
        let child_old = old_children_iter.next().unwrap();
        let child_new = new_children_iter.next().unwrap();

        // If a key's specified, use it to match the child
        // There can be multiple optomizations, but assume one key. If there are multiple
        // keys, use the first (There should only be one, but no constraints atm).
        //        if let Some(key) = child_new.key() {
        //            let _matching = old.children.iter().filter(|c| c.key() == Some(key));
        //            // todo continue implementation: Patch and re-order.
        //        }

        //                match old.children.get(i_new) {
        //            Some(child_old) => {
        //                // todo: This approach is still inefficient use of key, since it overwrites
        //                // todo non-matching keys, preventing them from being found later.
        //                if let Some(key) = child_new.key() {
        //                    if child_old.key() == Some(key) {
        //                        continue
        //                    }
        //                }
        //
        //                // Don't compare equality here; we do that at the top of this function
        //                // in the recursion.
        //                patch(document, &mut child_old.clone(), child_new, &old_el_ws, &mailbox);
        //                old_children_patched.push(child_old.id.expect("Can't find child's id"));
        //            },
        //            None => {
        //                // We ran out of old children to patch; create new ones.
        //                websys_bridge::attach_el_and_children(child_new, &old_el_ws);
        //                let mut child_new = child_new;
        //                attach_listeners(&mut child_new, &mailbox);
        //            }
        //        }

        // Don't compare equality here; we do that at the top of this function
        // in the recursion.
        if let Some(new_el_ws) = patch(
            document,
            child_old,
            child_new,
            &old_el_ws,
            match last_visited_node.as_ref() {
                Some(node) => node.next_sibling(),
                None => old_el_ws.first_child(),
            },
            &mailbox,
        ) {
            last_visited_node = Some(new_el_ws.clone());
        }
    }

    // Now one of the iterators is entirely consumed, and any items left in one iterator
    // don't have any matching items in the other.

    while let Some(child_new) = new_children_iter.next() {
        // We ran out of old children to patch; create new ones.
        setup_websys_el_and_children(document, child_new);
        websys_bridge::attach_el_and_children(child_new, &old_el_ws);
        attach_listeners(child_new, &mailbox);
    }

    //    // Now pair up children as best we can.
    //    // If there are the same number of children, assume there's a 1-to-1 mapping,
    //    // where we will not add or remove any; but patch as needed.
    //    let avail_old_children = &mut old.children;
    //    let mut prev_child: Option<web_sys::Node> = None;
    //    let mut best_match;
    ////    let mut t;
    //    for (i_new, child_new) in new.children.iter_mut().enumerate() {
    //        if avail_old_children.is_empty() {
    //            // One or more new children has been added, or much content has
    //            // changed, or we've made a mistake: Attach new children.
    //            websys_bridge::attach_els(child_new, &old_el_ws);
    //            let mut child_new = child_new;
    //            attach_listeners(&mut child_new, &mailbox);
    //
    //        } else {
    //            // We still have old children to pick a match from. If we pick
    //            // incorrectly, or there is no "good" match, we'll have some
    //            // patching and/or attaching (rendering) to do in subsequent recursions.
    //            let mut scores: Vec<(u32, f32)> = avail_old_children
    //                .iter()
    //                .enumerate()
    //                .map(|(i_old, c_old)| (c_old.id.unwrap(), match_score(c_old, i_old, child_new, i_new)))
    //                .collect();
    //
    //            // should put highest score at the end.
    //            scores.sort_by(|b, a| b.1.partial_cmp(&a.1).unwrap());
    //
    //            // Sorting children vice picking the best one makes this easier to handle
    //            // without irking the borrow checker, despite appearing less counter-intuitive,
    //            // due to the convenient pop method.
    //            avail_old_children.sort_by(|b, a| {
    //                scores
    //                    .iter()
    //                    .find(|s| s.0 == b.id.unwrap())
    //                    .unwrap()
    //                    .1
    //                    .partial_cmp(&scores.iter().find(|s| s.0 == a.id.unwrap()).unwrap().1)
    //                    .unwrap()
    //            });
    //
    //            best_match = avail_old_children.pop().expect("Problem popping");

    // Now purge any existing no-longer-needed children; they're not part of the new vdom.
    while let Some(mut child) = old_children_iter.next() {
        let child_el_ws = child.el_ws.take().expect("Missing child el_ws");

        // TODO: DRY here between this and earlier in func
        if let Some(unmount_actions) = &mut child.hooks.will_unmount {
            unmount_actions(&child_el_ws)
        }

        // todo get to the bottom of this
        match old_el_ws.remove_child(&child_el_ws) {
            Ok(_) => {}
            Err(_) => {
                crate::log("Minor error patching html element. (remove)");
            }
        }
    }

    new.el_ws = Some(old_el_ws);
    new.el_ws.as_ref()
}

/// Update app state directly, ie not from a Listener/event.
//pub fn update<Ms>(message: Ms {  // todo deal with this.
//    let mailbox = Mailbox::new(move |msg| {
//        app.update(msg);
//    });
//    mailbox.send(message);
//}

pub trait _Attrs: PartialEq + ToString {
    fn vals(self) -> HashMap<String, String>;
}

pub trait _Style: PartialEq + ToString {
    fn vals(self) -> HashMap<String, String>;
}

pub trait _Listener<Ms>: Sized {
    fn attach<T: AsRef<EventTarget>>(&mut self, el_ws: &T, mailbox: Mailbox<Ms>);
    fn detach<T: AsRef<EventTarget>>(&self, el_ws: &T);
}

/// WIP towards a modular VDOM
/// Assumes dependency on web_sys.
// TODO:: Do we need <Ms> ?
pub trait _DomEl<Ms>: Sized + PartialEq + DomElLifecycle {
    type Tg: PartialEq + ToString; // TODO: tostring
    type At: _Attrs;
    type St: _Style;
    type Ls: _Listener<Ms>;
    type Tx: PartialEq + ToString + Clone + Default;

    // Fields
    fn tag(self) -> Self::Tg;
    fn attrs(self) -> Self::At;
    fn style(self) -> Self::St;
    fn listeners(self) -> Vec<Self::Ls>;
    fn text(self) -> Option<Self::Tx>;
    fn children(self) -> Vec<Self>;
    fn websys_el(self) -> Option<web_sys::Element>;
    fn id(self) -> Option<u32>;
    // TODO: tying to dom_types is temp - defeats the urpose of the trait
    fn namespace(self) -> Option<Namespace>;

    // Methods
    fn empty(self) -> Self;

    // setters
    fn set_id(&mut self, id: Option<u32>);
    fn set_websys_el(&mut self, el: Option<Element>);
}

pub trait DomElLifecycle {
    fn did_mount(self) -> Option<Box<FnMut(&Element)>>;
    fn did_update(self) -> Option<Box<FnMut(&Element)>>;
    fn will_unmount(self) -> Option<Box<FnMut(&Element)>>;
}

#[cfg(test)]
pub mod tests {
    use wasm_bindgen_test::*;
    wasm_bindgen_test_configure!(run_in_browser);

    use super::*;

    use crate as seed; // required for macros to work.
    use crate::{class, prelude::*};
    use wasm_bindgen::JsCast;
    use web_sys::{Node, Text};

    #[derive(Clone, Debug)]
    enum Msg {}

    fn call_patch(
        doc: &Document,
        parent: &Element,
        mailbox: &Mailbox<Msg>,
        old_vdom: El<Msg>,
        mut new_vdom: El<Msg>,
    ) -> El<Msg> {
        patch(&doc, old_vdom, &mut new_vdom, parent, None, mailbox);
        new_vdom
    }

    fn iter_nodelist(list: web_sys::NodeList) -> impl Iterator<Item = Node> {
        (0..list.length()).map(move |i| list.item(i).unwrap())
    }

    fn iter_child_nodes(node: &Node) -> impl Iterator<Item = Node> {
        iter_nodelist(node.child_nodes())
    }

    #[wasm_bindgen_test]
    fn el_added() {
        let mailbox = Mailbox::new(|_msg: Msg| {});

        let doc = util::document();
        let parent = doc.create_element("div").unwrap();

        let mut vdom = El::empty(seed::dom_types::Tag::Div);
        setup_websys_el(&doc, &mut vdom);
        // clone so we can keep using it after vdom is modified
        let old_ws = vdom.el_ws.as_ref().unwrap().clone();
        parent.append_child(&old_ws).unwrap();

        assert_eq!(parent.children().length(), 1);
        assert_eq!(old_ws.child_nodes().length(), 0);

        vdom = call_patch(&doc, &parent, &mailbox, vdom, div!["text"]);
        assert_eq!(parent.children().length(), 1);
        assert!(old_ws.is_same_node(parent.first_child().as_ref()));
        assert_eq!(old_ws.child_nodes().length(), 1);
        assert_eq!(
            old_ws.first_child().unwrap().text_content().unwrap(),
            "text"
        );

        call_patch(
            &doc,
            &parent,
            &mailbox,
            vdom,
            div!["text", "more text", vec![li!["even more text"]]],
        );

        assert_eq!(parent.children().length(), 1);
        assert!(old_ws.is_same_node(parent.first_child().as_ref()));
        assert_eq!(old_ws.child_nodes().length(), 3);
        assert_eq!(
            old_ws
                .child_nodes()
                .item(0)
                .unwrap()
                .text_content()
                .unwrap(),
            "text"
        );
        assert_eq!(
            old_ws
                .child_nodes()
                .item(1)
                .unwrap()
                .text_content()
                .unwrap(),
            "more text"
        );
        let child3 = old_ws.child_nodes().item(2).unwrap();
        assert_eq!(child3.node_name(), "LI");
        assert_eq!(child3.text_content().unwrap(), "even more text");
    }

    #[wasm_bindgen_test]
    fn el_removed() {
        let mailbox = Mailbox::new(|_msg: Msg| {});

        let doc = util::document();
        let parent = doc.create_element("div").unwrap();

        let mut vdom = El::empty(seed::dom_types::Tag::Div);
        setup_websys_el(&doc, &mut vdom);
        // clone so we can keep using it after vdom is modified
        let old_ws = vdom.el_ws.as_ref().unwrap().clone();
        parent.append_child(&old_ws).unwrap();

        // First add some child nodes using the vdom
        vdom = call_patch(
            &doc,
            &parent,
            &mailbox,
            vdom,
            div!["text", "more text", vec![li!["even more text"]]],
        );

        assert_eq!(parent.children().length(), 1);
        assert_eq!(old_ws.child_nodes().length(), 3);
        let old_child1 = old_ws.child_nodes().item(0).unwrap();

        // Now test that patch function removes the last 2 nodes
        call_patch(&doc, &parent, &mailbox, vdom, div!["text"]);

        assert_eq!(parent.children().length(), 1);
        assert!(old_ws.is_same_node(parent.first_child().as_ref()));
        assert_eq!(old_ws.child_nodes().length(), 1);
        assert!(old_child1.is_same_node(old_ws.child_nodes().item(0).as_ref()));
    }

    #[wasm_bindgen_test]
    fn el_changed() {
        let mailbox = Mailbox::new(|_msg: Msg| {});

        let doc = util::document();
        let parent = doc.create_element("div").unwrap();

        let mut vdom = El::empty(seed::dom_types::Tag::Div);
        setup_websys_el(&doc, &mut vdom);
        // clone so we can keep using it after vdom is modified
        let old_ws = vdom.el_ws.as_ref().unwrap().clone();
        parent.append_child(&old_ws).unwrap();

        // First add some child nodes using the vdom
        vdom = call_patch(
            &doc,
            &parent,
            &mailbox,
            vdom,
            div![span!["hello"], ", ", span!["world"]],
        );

        assert_eq!(parent.child_nodes().length(), 1);
        assert_eq!(old_ws.child_nodes().length(), 3);

        // Now add some attributes
        call_patch(
            &doc,
            &parent,
            &mailbox,
            vdom,
            div![
                span![class!["first"], "hello"],
                ", ",
                span![class!["second"], "world"],
            ],
        );

        let child1 = old_ws
            .child_nodes()
            .item(0)
            .unwrap()
            .dyn_into::<Element>()
            .unwrap();
        assert_eq!(child1.get_attribute("class"), Some("first".to_string()));
        let child3 = old_ws
            .child_nodes()
            .item(2)
            .unwrap()
            .dyn_into::<Element>()
            .unwrap();
        assert_eq!(child3.get_attribute("class"), Some("second".to_string()));
    }

    /// Test that if the first child was a seed::empty() and it is changed to a non-empty El,
    /// then the new element is inserted at the correct position.
    #[wasm_bindgen_test]
    fn empty_changed_in_front() {
        let mailbox = Mailbox::new(|_msg: Msg| {});

        let doc = util::document();
        let parent = doc.create_element("div").unwrap();

        let mut vdom = El::empty(seed::dom_types::Tag::Div);
        setup_websys_el(&doc, &mut vdom);
        // clone so we can keep using it after vdom is modified
        let old_ws = vdom.el_ws.as_ref().unwrap().clone();
        parent.append_child(&old_ws).unwrap();

        assert_eq!(parent.children().length(), 1);
        assert_eq!(old_ws.child_nodes().length(), 0);

        vdom = call_patch(&doc, &parent, &mailbox, vdom, div![seed::empty(), "b", "c"]);
        assert_eq!(parent.children().length(), 1);
        assert!(old_ws.is_same_node(parent.first_child().as_ref()));
        assert_eq!(
            iter_child_nodes(&old_ws)
                .map(|node| node.text_content().unwrap())
                .collect::<Vec<_>>(),
            &["b", "c"],
        );

        call_patch(&doc, &parent, &mailbox, vdom, div!["a", "b", "c"]);

        assert_eq!(parent.children().length(), 1);
        assert!(old_ws.is_same_node(parent.first_child().as_ref()));
        assert_eq!(
            iter_child_nodes(&old_ws)
                .map(|node| node.text_content().unwrap())
                .collect::<Vec<_>>(),
            &["a", "b", "c"],
        );
    }

    /// Test that if a middle child was a seed::empty() and it is changed to a non-empty El,
    /// then the new element is inserted at the correct position.
    #[wasm_bindgen_test]
    fn empty_changed_in_the_middle() {
        let mailbox = Mailbox::new(|_msg: Msg| {});

        let doc = util::document();
        let parent = doc.create_element("div").unwrap();

        let mut vdom = El::empty(seed::dom_types::Tag::Div);
        setup_websys_el(&doc, &mut vdom);
        // clone so we can keep using it after vdom is modified
        let old_ws = vdom.el_ws.as_ref().unwrap().clone();
        parent.append_child(&old_ws).unwrap();

        assert_eq!(parent.children().length(), 1);
        assert_eq!(old_ws.child_nodes().length(), 0);

        vdom = call_patch(&doc, &parent, &mailbox, vdom, div!["a", seed::empty(), "c"]);
        assert_eq!(parent.children().length(), 1);
        assert!(old_ws.is_same_node(parent.first_child().as_ref()));
        assert_eq!(
            iter_child_nodes(&old_ws)
                .map(|node| node.text_content().unwrap())
                .collect::<Vec<_>>(),
            &["a", "c"],
        );

        call_patch(&doc, &parent, &mailbox, vdom, div!["a", "b", "c"]);

        assert_eq!(parent.children().length(), 1);
        assert!(old_ws.is_same_node(parent.first_child().as_ref()));
        assert_eq!(
            iter_child_nodes(&old_ws)
                .map(|node| node.text_content().unwrap())
                .collect::<Vec<_>>(),
            &["a", "b", "c"],
        );
    }

    /// Test that if the old_el passed to patch was itself an empty, it is correctly patched to a non-empty.
    #[wasm_bindgen_test]
    fn root_empty_changed() {
        let mailbox = Mailbox::new(|_msg: Msg| {});

        let doc = util::document();
        let parent = doc.create_element("div").unwrap();

        let mut vdom = seed::empty();

        vdom = call_patch(&doc, &parent, &mailbox, vdom, div!["a", seed::empty(), "c"]);
        assert_eq!(parent.children().length(), 1);
        let el_ws = vdom.el_ws.as_ref().expect("el_ws missing");
        assert!(el_ws.is_same_node(parent.first_child().as_ref()));
        assert_eq!(
            iter_child_nodes(&el_ws)
                .map(|node| node.text_content().unwrap())
                .collect::<Vec<_>>(),
            &["a", "c"],
        );
    }

<<<<<<< HEAD
    /// Test that a text Node is correctly patched to an Element and vice versa
    #[wasm_bindgen_test]
    fn text_to_element_to_text() {
=======
    /// Test that an empty->empty transition is handled correctly.
    #[wasm_bindgen_test]
    fn root_empty_to_empty() {
>>>>>>> 1ac14358
        let mailbox = Mailbox::new(|_msg: Msg| {});

        let doc = util::document();
        let parent = doc.create_element("div").unwrap();

<<<<<<< HEAD
        let mut vdom = seed::empty();
        vdom = call_patch(&doc, &parent, &mailbox, vdom, El::new_text("abc"));
        assert_eq!(parent.child_nodes().length(), 1);
        let text = parent
            .first_child()
            .unwrap()
            .dyn_ref::<Text>()
            .expect("not a Text node")
            .clone();
        assert_eq!(text.text_content().unwrap(), "abc");

        // change to a span (that contains a text node and styling).
        // span was specifically chosen here because text Els are saved with the span tag.
        // (or at least they were when the test was written.)
        vdom = call_patch(
            &doc,
            &parent,
            &mailbox,
            vdom,
            span![style!["color" => "red"], "def"],
        );
        assert_eq!(parent.child_nodes().length(), 1);
        let element = parent
            .first_child()
            .unwrap()
            .dyn_ref::<Element>()
            .expect("not an Element node")
            .clone();
        assert_eq!(&element.tag_name().to_lowercase(), "span");

        // change back to a text node
        call_patch(&doc, &parent, &mailbox, vdom, El::new_text("abc"));
        assert_eq!(parent.child_nodes().length(), 1);
        let text = parent
            .first_child()
            .unwrap()
            .dyn_ref::<Text>()
            .expect("not a Text node")
            .clone();
        assert_eq!(text.text_content().unwrap(), "abc");
=======
        let old = seed::empty();
        call_patch(&doc, &parent, &mailbox, old, seed::empty());
        assert_eq!(parent.children().length(), 0);
>>>>>>> 1ac14358
    }

    /// Tests an update() function that repeatedly uses a future with a Msg to modify the model
    #[wasm_bindgen_test(async)]
    fn update_promises() -> impl Future<Item = (), Error = JsValue> {
        struct Model(u32);

        #[derive(Clone)]
        struct Msg;

        fn update(_: Msg, model: &mut Model) -> Update<Msg> {
            model.0 += 1;

            if model.0 < 100 {
                Update::with_future_msg(future::ok(Msg)).skip()
            } else {
                Skip.into()
            }
        }

        fn view(_: &Model) -> El<Msg> {
            div!["test"]
        }

        let doc = util::document();
        let parent = doc.create_element("div").unwrap();

        let app = App::new(Model(0), update, view, parent, None, None).run();

        let app2 = app.clone();
        app.update_inner(Msg)
            .unwrap()
            .map_err(|_: ()| JsValue::UNDEFINED)
            .and_then(move |_| {
                assert_eq!(app2.data.model.borrow_mut().0, 100);
                Ok(())
            })
    }
}<|MERGE_RESOLUTION|>--- conflicted
+++ resolved
@@ -1177,21 +1177,27 @@
         );
     }
 
-<<<<<<< HEAD
+    /// Test that an empty->empty transition is handled correctly.
+    #[wasm_bindgen_test]
+    fn root_empty_to_empty() {
+        let mailbox = Mailbox::new(|_msg: Msg| {});
+
+        let doc = util::document();
+        let parent = doc.create_element("div").unwrap();
+
+        let old = seed::empty();
+        call_patch(&doc, &parent, &mailbox, old, seed::empty());
+        assert_eq!(parent.children().length(), 0);
+    }
+
     /// Test that a text Node is correctly patched to an Element and vice versa
     #[wasm_bindgen_test]
     fn text_to_element_to_text() {
-=======
-    /// Test that an empty->empty transition is handled correctly.
-    #[wasm_bindgen_test]
-    fn root_empty_to_empty() {
->>>>>>> 1ac14358
         let mailbox = Mailbox::new(|_msg: Msg| {});
 
         let doc = util::document();
         let parent = doc.create_element("div").unwrap();
 
-<<<<<<< HEAD
         let mut vdom = seed::empty();
         vdom = call_patch(&doc, &parent, &mailbox, vdom, El::new_text("abc"));
         assert_eq!(parent.child_nodes().length(), 1);
@@ -1232,11 +1238,6 @@
             .expect("not a Text node")
             .clone();
         assert_eq!(text.text_content().unwrap(), "abc");
-=======
-        let old = seed::empty();
-        call_patch(&doc, &parent, &mailbox, old, seed::empty());
-        assert_eq!(parent.children().length(), 0);
->>>>>>> 1ac14358
     }
 
     /// Tests an update() function that repeatedly uses a future with a Msg to modify the model
